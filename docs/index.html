<!DOCTYPE html>
<html lang="en">
<head>
    <meta charset="UTF-8">
    <meta name="viewport" content="width=device-width, initial-scale=1.0, user-scalable=no">
    <title>⊙ The Circumpunct Theory</title>
    <link rel="preconnect" href="https://fonts.googleapis.com">
    <link rel="preconnect" href="https://fonts.gstatic.com" crossorigin>
    <link href="https://fonts.googleapis.com/css2?family=Space+Grotesk:wght@300;400;500;600&display=swap" rel="stylesheet">
    <link rel="stylesheet" href="css/styles.css">
</head>
<body>
    <canvas id="particles"></canvas>

    <main class="container">
        <!-- Responsive Layout Wrapper -->
        <div class="main-layout">
            <!-- Left Column: Hero Equation -->
            <header class="header side-panel left-panel">
                <div class="hero-equation">
                    <h1 class="equation-title">The Circumpunct Theory</h1>
                    <h1 class="equation-title">⊙ = fix(λΦ. ⊱ ∘ i ∘ ≺[Φ])</h1>
                    <p class="equation-explanation">Reality self-references: the future converges (≺), toward a center (i) and rotates between subjective and objective, private and shared—and emerges outward as pattern (⊱). The fix(λΦ. ...) means this is a self-referential loop, like a camera pointed at its own screen.</p>
                    <p class="equation-summary">"You are the process of becoming yourself, forever."</p>
                </div>
            </header>

            <!-- Center Column: Circumpunct -->
            <div class="center-panel">
<<<<<<< HEAD
                <p class="tagline">⊙ The Circumpunct symbolizes the same pattern that exists in EVERYTHING. Center, boundary, and the connecting field between. Click the symbol to explore.</p>
=======
                <p class="tagline">⊙ The Circumpunct symbolizes the same pattern that exists in EVERYTHING!!! Center, boundary, and the connecting field between. Click the symbol to explore!</p>
>>>>>>> b51d4401

        <!-- The Big Interactive Circumpunct -->
        <div class="circumpunct-container">
            <svg class="circumpunct" viewBox="-10 -10 320 320" role="img" aria-label="Interactive Circumpunct" style="overflow: visible;">
                <defs>
                    <!-- Organic membrane filter for body ring (displacement + glow) -->
                    <filter id="organic-membrane" x="-50%" y="-50%" width="200%" height="200%">
                        <feTurbulence type="fractalNoise" baseFrequency="0.012" numOctaves="3" seed="42" result="noise">
                            <animate attributeName="seed" values="42;100;42" dur="10s" repeatCount="indefinite"/>
                        </feTurbulence>
                        <feDisplacementMap in="SourceGraphic" in2="noise" scale="5" xChannelSelector="R" yChannelSelector="G" result="displaced"/>
                        <feGaussianBlur in="displaced" stdDeviation="4" result="blur"/>
                        <feMerge>
                            <feMergeNode in="blur"/>
                            <feMergeNode in="displaced"/>
                        </feMerge>
                    </filter>
                    <filter id="glow-purple" x="-50%" y="-50%" width="200%" height="200%">
                        <feGaussianBlur stdDeviation="4" result="blur"/>
                        <feMerge><feMergeNode in="blur"/><feMergeNode in="SourceGraphic"/></feMerge>
                    </filter>
                    <filter id="glow-gold" x="-50%" y="-50%" width="200%" height="200%">
                        <feGaussianBlur stdDeviation="6" result="blur"/>
                        <feMerge><feMergeNode in="blur"/><feMergeNode in="SourceGraphic"/></feMerge>
                    </filter>
                    <filter id="glow-cyan" x="-50%" y="-50%" width="200%" height="200%">
                        <feGaussianBlur stdDeviation="8" result="blur"/>
                        <feMerge><feMergeNode in="blur"/><feMergeNode in="SourceGraphic"/></feMerge>
                    </filter>

                    <!-- Soul iris gradient (gray-green like user's eye) -->
                    <radialGradient id="soul-iris-gradient" cx="50%" cy="50%" r="50%" fx="40%" fy="40%">
                        <stop offset="0%" stop-color="#8a9a88"/>
                        <stop offset="40%" stop-color="#7a8b78"/>
                        <stop offset="70%" stop-color="#6b7d6b"/>
                        <stop offset="100%" stop-color="#4a5a4a"/>
                    </radialGradient>
                    <!-- Soul pupil gradient -->
                    <radialGradient id="soul-pupil-gradient" cx="50%" cy="50%" r="50%" fx="35%" fy="35%">
                        <stop offset="0%" stop-color="#1a1a1a"/>
                        <stop offset="100%" stop-color="#000000"/>
                    </radialGradient>

                    <!-- Arc paths for curved navigation buttons -->
                    <path id="arc-top" d="M 58 58 A 130 130 0 0 1 242 58" fill="none"/>
                    <path id="arc-right" d="M 242 58 A 130 130 0 0 1 242 242" fill="none"/>
                    <path id="arc-bottom" d="M 242 242 A 130 130 0 0 1 58 242" fill="none"/>
                    <path id="arc-left" d="M 58 242 A 130 130 0 0 1 58 58" fill="none"/>
                </defs>

                <!-- ○ BODY - Outer Ring (organic membrane) -->
                <circle class="zone zone-body" cx="150" cy="150" r="100"
                    fill="transparent" stroke="rgba(163, 113, 247, 0.6)" stroke-width="20" data-zone="body"/>

                <!-- Φ MIND - Middle Field -->
                <circle class="zone zone-mind" cx="150" cy="150" r="60"
                    fill="rgba(240, 180, 41, 0.15)" stroke="rgba(240, 180, 41, 0.4)" stroke-width="2" data-zone="mind"/>

                <!-- The moving soul group (follows cursor) - styled as small eye/iris -->
                <g class="soul-moving" id="eye-moving">
                    <!-- • SOUL - The watching eye -->
                    <!-- Iris (outer part of soul-eye) -->
                    <circle class="zone zone-soul soul-iris" cx="150" cy="150" r="44"
                        fill="url(#soul-iris-gradient)" data-zone="soul"/>
                    <!-- Limbal ring (dark edge around iris) -->
                    <circle cx="150" cy="150" r="42" fill="none" stroke="rgba(40,50,40,0.5)" stroke-width="3" class="soul-limbal"/>
                    <!-- Pupil (center) -->
                    <circle cx="150" cy="150" r="16" fill="url(#soul-pupil-gradient)" class="soul-pupil"/>
                    <!-- Highlight -->
                    <circle cx="140" cy="142" r="6" fill="rgba(255,255,255,0.7)" class="soul-highlight"/>
                </g>

                <!-- Decorative ring -->
                <circle cx="150" cy="150" r="40" fill="none" stroke="rgba(255,255,255,0.1)" stroke-width="1" class="decorative"/>

                <!-- Navigation Arc Buttons (outer ring) -->
                <g class="nav-ring">
                    <!-- Top: Complete Theory -->
                    <a href="https://github.com/AshmanRoonz/Fractal_Reality/blob/main/THEORY_OF_EVERYTHING.md" class="nav-arc nav-arc-theory">
                        <path d="M 58 58 A 130 130 0 0 1 242 58" fill="none" stroke="rgba(255,255,255,0.12)" stroke-width="24" stroke-linecap="round" class="arc-bg"/>
                        <text class="arc-text">
                            <textPath href="#arc-top" startOffset="50%" text-anchor="middle">Complete Theory</textPath>
                        </text>
                    </a>

                    <!-- Right: Physics -->
                    <a href="https://github.com/AshmanRoonz/Fractal_Reality/blob/main/papers/circumpunct_framework_physicists.md" class="nav-arc nav-arc-physics">
                        <path d="M 242 58 A 130 130 0 0 1 242 242" fill="none" stroke="rgba(163,113,247,0.15)" stroke-width="24" stroke-linecap="round" class="arc-bg"/>
                        <text class="arc-text">
                            <textPath href="#arc-right" startOffset="50%" text-anchor="middle">Physics</textPath>
                        </text>
                    </a>

                    <!-- Bottom: Consciousness -->
                    <a href="https://github.com/AshmanRoonz/Fractal_Reality/blob/main/THEORY_OF_EVERYTHING.md#chapter-xi-consciousness" class="nav-arc nav-arc-consciousness">
                        <path d="M 242 242 A 130 130 0 0 1 58 242" fill="none" stroke="rgba(88,166,255,0.15)" stroke-width="24" stroke-linecap="round" class="arc-bg"/>
                        <text class="arc-text">
                            <textPath href="#arc-bottom" startOffset="50%" text-anchor="middle">Consciousness</textPath>
                        </text>
                    </a>

                    <!-- Left: Ethics -->
                    <a href="https://github.com/AshmanRoonz/Fractal_Reality/blob/main/THEORY_OF_EVERYTHING.md#chapter-xx-ethics" class="nav-arc nav-arc-ethics">
                        <path d="M 58 242 A 130 130 0 0 1 58 58" fill="none" stroke="rgba(240,180,41,0.15)" stroke-width="24" stroke-linecap="round" class="arc-bg"/>
                        <text class="arc-text">
                            <textPath href="#arc-left" startOffset="50%" text-anchor="middle">Ethics</textPath>
                        </text>
                    </a>
                </g>
            </svg>

            <div class="zone-labels">
                <span class="label label-body">○ BODY</span>
                <span class="label label-mind">Φ MIND</span>
                <span class="label label-soul">• SOUL</span>
            </div>
        </div>
            </div><!-- /center-panel -->

            <!-- Right Column: Dimension Table -->
            <div class="dimension-section side-panel right-panel">
                <p class="helix-principle"><strong>Integer D</strong> = Structure &nbsp;|&nbsp; <strong>Fractional D</strong> = Process</p>
                <table class="dimension-table helix-full">
                    <thead>
                        <tr>
                            <th>Structure</th>
                            <th>Process</th>
                            <th>Math</th>
                        </tr>
                    </thead>
                    <tbody>
                        <tr class="dimension-row">
                            <td><span class="dim-num">0D</span> Pure Energy</td>
                            <td><span class="dim-num">0.5D</span> Aperture <span class="symbol-soul">•</span></td>
                            <td><code>i = exp(iπ/2)</code></td>
                        </tr>
                        <tr class="dimension-row">
                            <td><span class="dim-num">1D</span> Timeline</td>
                            <td><span class="dim-num">1.5D</span> Branching</td>
                            <td><code>P = dE/dt</code></td>
                        </tr>
                        <tr class="dimension-row">
                            <td><span class="dim-num">2D</span> Surface <span class="symbol-body">○</span></td>
                            <td><span class="dim-num">2.5D</span> Sensation</td>
                            <td><code>T = cos²(Δφ/2)</code></td>
                        </tr>
                        <tr class="dimension-row">
                            <td><span class="dim-num">3D</span> Field <span class="symbol-mind">Φ</span></td>
                            <td><span class="dim-num">3.5D</span> Braiding</td>
                            <td><code>iℏ ∂Φ/∂t = HΦ</code></td>
                        </tr>
                        <tr class="dimension-row">
                            <td><span class="dim-num">4D</span> Time Braid</td>
                            <td><span class="dim-num">4.5D</span> Recursion ↻</td>
                            <td><code>4.5D<sub>n</sub> = 0D<sub>n+1</sub></code></td>
                        </tr>
                    </tbody>
                </table>
                <div class="sim-links">
                    <a href="braid-visualizer.html">Braid Simulator</a>
                </div>
            </div>
        </div><!-- /main-layout -->
    </main>

    <!-- BODY Panel -->
    <div class="panel panel-body" id="panel-body">
        <button class="panel-close" aria-label="Close">&times;</button>
        <div class="panel-content">
            <div class="panel-header">
                <span class="panel-symbol">○</span>
                <h2>BODY</h2>
            </div>
            <p class="panel-subtitle">The Living Boundary</p>

            <div class="panel-section panel-essay">
                <p>Touch your thumb to your finger for a moment.</p>

                <p>It feels like one simple sensation—pressure, warmth, contact. But that "one" feeling is actually billions of tiny events happening all at once: skin cells deforming, ion channels opening, nerve endings firing, signals traveling through your spine to your brain. Each of those cells has its own membrane. Each membrane has its own inside and outside. Each atom in that membrane has its own cloud of probability, its own "edge."</p>

                <p>Your body is not one boundary. It's <strong>boundaries all the way down</strong>.</p>

                <p>Your skin is the obvious edge, but it's just the outermost layer of a nested stack of interfaces. Underneath, every organ, every tissue, every cell is also negotiating what gets in and what stays out. Your immune system is a roaming boundary, constantly asking a single deep question: <em>"Is this me or not-me?"</em> Sometimes it gets confused and attacks the self. Sometimes it's overwhelmed and lets something harmful slip by. But most of the time, quietly and invisibly, it knows.</p>

                <p>And your boundary doesn't stop at your skin. You can feel when someone stands too close behind you. You can sense the emotional "weather" when you walk into a room. There is a subtler, less dense field around you—a <strong>boundary-field</strong>—where your body and the world are already in conversation before anything touches you.</p>

                <p>This is what I mean when I say <strong>○</strong>.</p>

                <p>○ is <strong>body as interface</strong>. It's the place where inside meets outside, where you open and close, where you breathe in air, take in food, receive touch, absorb experience. It is not a wall. It's a <strong>selective membrane</strong>—alive, responsive, and always in motion.</p>

                <p>When you feel something—warmth, pressure, texture—that's <strong>sensation</strong>: the process where your 2D surface couples with your 3D inner field. Sensation lives at the threshold, at <strong>2.5D</strong>—not yet perception, but no longer just physics. It's the boundary speaking to the interior, the moment before experience becomes yours.</p>

                <p>Zoom in, and this boundary is wild: proteins folding, signals branching, networks adapting. Zoom out, and somehow these endless tiny thresholds lens into one coherent shape and one coherent feeling: <em>"this is my body, here, in this world."</em> That focusing of countless small apertures into a single felt field is what I call <strong>fractal lensing</strong>. Infinite boundaries become one.</p>

                <p>There's a pattern to systems that can do this. They live at the edge of order and chaos—structured enough to hold together, flexible enough to adapt. When we measure the complexity of many such systems—coastlines, clouds, neural activity, even gravitational waves—we often find something like <strong>D ≈ 1.5</strong>: not a clean line (1D), not a smooth surface (2D), but something in-between. A tangled, branching, living boundary.</p>

                <p>Your body lives right there. It's always negotiating: too rigid, and you become brittle—physically, emotionally, socially. Too permeable, and you lose yourself—no immune defense, no personal space, no "no."</p>
            </div>

            <div class="panel-section">
                <h3>The Ethics of ○</h3>
                <p>A <strong>healthy boundary</strong> is not selfish; it's honest. It protects what truly matters while still allowing goodness in. Saying "no" when you are exhausted is a boundary. So is saying "yes" when something beautiful wants to enter your life. So is "not now," "that's too much," "I need space," and "I want more of this."</p>
                <p>When your boundary is unclear or violated, you feel it. Even if you can't explain why, something in you knows: <em>this is not okay.</em> That knowing is not just psychology—it's the intelligence of ○ speaking.</p>
                <p class="ethics-question"><strong>Good / Bad</strong> — Does it preserve what matters?</p>
            </div>

            <div class="panel-section panel-practice">
                <h3>Try This</h3>
                <p>Close your eyes and feel where your body ends and the air begins. Then zoom in: feel specific spots—hands, feet, face, breath. Then zoom out again and feel yourself as one shape in space. Notice how many tiny sensations are being woven into that one felt "edge."</p>
                <p>That edge—that living, fractal, negotiable boundary—is your <strong>○ Body</strong>. It is how you meet the world, and how the world meets you.</p>
            </div>

            <div class="panel-links">
                <span>Explore:</span>
                <a href="#" data-zone="mind">Φ Mind</a>
                <a href="#" data-zone="soul">• Soul</a>
                <a href="#" data-zone="circumpunct">⊙ The Whole</a>
            </div>
        </div>
    </div>

    <!-- MIND Panel -->
    <div class="panel panel-mind" id="panel-mind">
        <button class="panel-close" aria-label="Close">&times;</button>
        <div class="panel-content">
            <div class="panel-header">
                <span class="panel-symbol">Φ</span>
                <h2>MIND</h2>
            </div>
            <p class="panel-subtitle">The Field Between</p>

            <div class="panel-section panel-essay">
                <p>Right now, as you read this, your body is doing more than you could ever track.</p>

                <p>Your heart is adjusting its rhythm, your lungs are balancing oxygen and carbon dioxide, your gut is digesting, your immune cells are patrolling, your posture is being maintained against gravity. All of that is happening in parallel at the level of ○—billions of tiny processes running at once.</p>

                <p>At the same time, something in you is following these sentences, interpreting the meaning, maybe agreeing, maybe arguing, maybe drifting and coming back. That's not parallel in the same way. It feels like a <strong>single stream of attention</strong>: one "you" reading this right now.</p>

                <p><strong>Φ</strong> is the space where those two worlds meet.</p>

                <p>Φ is <strong>mind as field</strong>—the living medium between center (•) and boundary (○). It's not confined to your brain, though the brain is a major hub. It's the whole relational space where signals from the body come in, where awareness from the center flows out, and where the two blend into conscious experience.</p>

                <p>This is <strong>perception</strong>: the 3D structure where sensation becomes <em>yours</em>. It's the qualia side of reality—the subjective interior where "out there" rotates into "in here." In the circumpunct equation, this rotation is <strong>i</strong>: the imaginary axis that separates objective from subjective, public from private. When something crosses that threshold, it stops being mere physics and becomes experience.</p>

                <p>One way to picture Φ is to think in terms of balance. There is always a flow of <strong>input</strong> from the body and world (sensations, signals, stimuli) and a flow of <strong>output</strong> from the center (intentions, choices, interpretations). I call the balance between these flows <strong>β</strong>.</p>

                <ul class="beta-list">
                    <li>When β is around <strong>0.5</strong>, input and output are in healthy proportion. You're listening and responding. You're neither overwhelmed nor shut down.</li>
                    <li>When β drops low, you may feel flooded—too much coming in, not enough capacity to integrate or answer.</li>
                    <li>When β climbs high, you may feel like you're pushing and forcing—doing a lot, but not really taking anything new in.</li>
                </ul>

                <p>You can feel this in ordinary life.</p>

                <p>When you first learn to ride a bike, your center is doing a lot of work—conscious corrections, intense focus. Φ is overloaded with top-down signals; β is skewed. Over time, your body learns the pattern. The skill moves into ○. Riding becomes almost effortless. Φ rebalances, and β moves closer to that sweet middle. You can ride and talk at the same time.</p>

                <p>In <strong>flow states</strong>, Φ feels smooth and open. Your body's wisdom and your center's intention line up. You're not micromanaging yourself, and you're not checked out either. People describe it as "it was just happening through me." That's β near that dynamic balance—enough structure to direct, enough openness to receive.</p>

                <p>In <strong>anxiety</strong>, Φ feels contracted and noisy. Your center spins scenarios; your body holds tension; β repeatedly spikes and crashes. You might loop through the same thoughts without resolution, or bounce between over-control and collapse. The field is out of tune.</p>

                <p>The good news: <strong>Φ is trainable</strong>.</p>

                <p>You can practice feeling when you're over-tilted one way or another. Too much input? Step back, simplify, reduce what's hitting your boundary. Too much output? Soften, listen more deeply to your body, your environment, and other people. Little adjustments in behavior, rest, and attention can bring β closer to a sustainable range.</p>
            </div>

            <div class="panel-section">
                <h3>The Ethics of Φ</h3>
                <p>Ethically, Φ is where <strong>right action</strong> lives.</p>
                <p>○ asks, "Does this preserve what matters?"<br>
                • asks, "Is this true?"<br>
                Φ asks, "<strong>Is this balanced?</strong>"</p>
                <p>Are you listening as much as you speak? Giving as much as you demand? Resting as much as you work? In relationships, in work, in self-talk—Φ notices when the exchange is lopsided.</p>
                <p class="ethics-question"><strong>Right / Wrong</strong> — Is the action balanced?</p>
            </div>

            <div class="panel-section panel-practice">
                <h3>Try This</h3>
                <p>Sit comfortably. Notice your body breathing by itself. That's ○. Now notice that you're noticing. That reflective awareness is flowing from •. Then feel the <strong>space in which both are happening</strong>—the subtle, clear "in-between" that holds both body and awareness. That's Φ. Let your attention rest there, not clamping down, not drifting off.</p>
                <p>That field—that living, responsive, balancing medium—is your <strong>Φ Mind</strong>. It is how inside and outside learn to move together.</p>
            </div>

            <div class="panel-links">
                <span>Explore:</span>
                <a href="#" data-zone="body">○ Body</a>
                <a href="#" data-zone="soul">• Soul</a>
                <a href="#" data-zone="circumpunct">⊙ The Whole</a>
            </div>
        </div>
    </div>

    <!-- SOUL Panel -->
    <div class="panel panel-soul" id="panel-soul">
        <button class="panel-close" aria-label="Close">&times;</button>
        <div class="panel-content">
            <div class="panel-header">
                <span class="panel-symbol">•</span>
                <h2>SOUL</h2>
            </div>
            <p class="panel-subtitle">The Aware Center</p>

            <div class="panel-section panel-essay">
                <p>Pause for a moment and let the words fall away.</p>

                <p>Even when you're not thinking anything in particular, even when your emotions are quiet, there is still something undeniably here. A simple presence. A bare <em>"I am."</em> Not "I am this" or "I am that"—just the felt fact of being.</p>

                <p>That is what I mean by <strong>•</strong>.</p>

                <p>• is <strong>soul as center</strong>—not a substance lurking somewhere inside you, but the <strong>point of view</strong> from which everything is seen. It is the structural center of the whole circumpunct: the place from which ○ is experienced and Φ is lived.</p>

                <p>Bodies change completely over a lifetime. Memories blur, identities shift, beliefs come and go. And yet, when you remember being a child, there's a sense that <em>the one who was there then is the same one who is here now</em>. Not the same story, not the same body, but the same <strong>center of experience</strong>.</p>

                <p>We can describe this mathematically as something like "∂•/∂t = 0"—the center doesn't move through time in the same way its contents do. The view changes; the viewer remains structurally constant.</p>

                <p>Many traditions point at this:</p>
                <ul>
                    <li>As <strong>soul</strong>, the immortal part.</li>
                    <li>As <strong>ātman</strong>, the inner witness.</li>
                    <li>As <strong>Buddha-nature</strong>, the awake mind.</li>
                    <li>As the <strong>inner light</strong>, the spark of divinity.</li>
                </ul>

                <p>I'm not interested in arguing which label is right. What matters is the direct recognition: there is an aspect of you that is <strong>aware of</strong> every thought, emotion, and sensation, but is not identical to any of them.</p>

                <p>At the same time, • is not separate from ○ and Φ. It is not a ghost trapped in a body or a pilot inside a machine. Without a body, • has nowhere to look from. Without a mind-field, nothing appears to it. Soul is the <strong>center of a living system</strong>, not an isolated pearl floating above it.</p>
            </div>

            <div class="panel-section">
                <h3>The Ethics of •</h3>
                <p>Because • sits at the center of experience, it's also where the deepest kind of honesty lives. This is where you can ask yourself, "What's actually true here?"—beneath the story you want to be true, beneath the justification, beneath the fear.</p>
                <p>From •, you can ask four questions before you act:</p>
                <ol class="ethics-questions">
                    <li><strong>Is it true?</strong> (Does this match reality, as best I can tell?)</li>
                    <li><strong>Is it good?</strong> (Does this protect and nourish what matters at the boundary?)</li>
                    <li><strong>Is it right?</strong> (Is the action balanced and proportionate in the field?)</li>
                    <li><strong>Do we agree?</strong> (Is there real consent and resonance between wholes?)</li>
                </ol>
                <p>Truth lives at •, but on its own it's not enough. Truth can be wielded harshly. So • needs ○, Φ, and ⊙ to complete the picture.</p>
                <p class="ethics-question"><strong>True / False</strong> — Does it correspond to reality?</p>
            </div>

            <div class="panel-section panel-practice">
                <h3>Try This</h3>
                <p>Close your eyes. Notice your breath. Notice that there is awareness of the breath. Then, gently, turn attention back toward that awareness itself—not the objects in it, but the <strong>fact that knowing is happening</strong>. Don't chase it as an idea. Just rest as that.</p>
                <p>Thoughts will come. Sensations will change. But the basic "I am here, aware" remains. That's •.</p>
                <p>This center—that quiet, lucid point of view—is your <strong>• Soul</strong>. Not a separate world from your life, but the heart of the one you're already living.</p>
            </div>

            <div class="panel-links">
                <span>Explore:</span>
                <a href="#" data-zone="body">○ Body</a>
                <a href="#" data-zone="mind">Φ Mind</a>
                <a href="#" data-zone="circumpunct">⊙ The Whole</a>
            </div>
        </div>
    </div>

    <!-- CIRCUMPUNCT Panel -->
    <div class="panel panel-circumpunct" id="panel-circumpunct">
        <button class="panel-close" aria-label="Close">&times;</button>
        <div class="panel-content">
            <div class="panel-header">
                <span class="panel-symbol">⊙</span>
                <h2>CIRCUMPUNCT</h2>
            </div>
            <p class="panel-subtitle">The Whole You</p>

            <div class="panel-section panel-essay">
                <p>We've named three aspects: ○ body, Φ mind, • soul. But in lived experience, you're never just one at a time.</p>

                <p>When you reach for a cup of coffee, ○ feels the handle, Φ coordinates the movement and expectation, • is the silent "I" doing the reaching. It's one action, one moment, one being. That unified being is what I call <strong>⊙</strong>.</p>

                <p>⊙ is the <strong>circumpunct</strong>: a circle with a point at the center. It looks simple, but it encodes an entire metaphysics.</p>

                <p>The circle is <strong>the boundary</strong> that holds everything that is "you" as a single system. The point is <strong>centeredness</strong>—the soul that experiences from within. The space between them is <strong>mind as field</strong>, where the inside and outside of that wholeness relate.</p>

                <p>You can't peel these apart in reality. There is no • without some kind of ○ to look through and some kind of Φ for things to appear in. There is no ○ that is truly "yours" without some center that experiences it as "my body." There is no Φ without something to connect and somewhere to be held.</p>

                <p>So instead of thinking, "I have a body, I have a mind, I have a soul," you can think, "<strong>I am ⊙</strong>: a whole being whose body, mind, and soul are three faces of the same process."</p>

                <p>This also solves an old philosophical tug-of-war.</p>

                <p><strong>Monism</strong> says, "All is one." <strong>Atomism</strong> says, "All is many." The circumpunct says: <strong>everything is a whole made of parts, and every part is a whole made of parts, all the way down and all the way up.</strong> You are both fully yourself and fully a member of larger wholes—family, culture, ecosystem, cosmos.</p>

                <p>When two people meet, it's not just two bodies bumping or two ideas clashing. It's ⊙ meeting ⊙. Boundaries touch (○↔○), fields resonate (Φ↔Φ), centers recognize each other (•↔•). Agreement, when it's real, happens at this level of whole-to-whole contact.</p>

                <p>That's why "agreement" in this framework isn't about forcing sameness. It's about <strong>resonance between wholes</strong>.</p>
            </div>

            <div class="panel-section">
                <h3>The Steelman</h3>
                <p>To practice this, there's a powerful move called the <strong>steelman</strong>. Before you reject someone's perspective, you try to reconstruct the strongest, most coherent version of what they're saying—seeing their values (○), their reasoning (Φ), and their core concern (•) as generously as possible. Only then do you decide where you truly agree or disagree.</p>
                <p>This is seeing the other as ⊙, not as a cardboard opponent.</p>
            </div>

            <div class="panel-section">
                <h3>Your Own Wholeness</h3>
                <p>Finally, there's a personal dimension: your own relationship with yourself.</p>
                <p>Most of us spend a lot of time feeling fragmented—body wanting one thing, mind saying another, soul whispering something else from underneath. We chase wholeness as if it were something far away. But from the circumpunct view, <strong>wholeness is already the structure.</strong> You don't have to create ⊙; you have to notice it.</p>
            </div>

            <div class="panel-section panel-practice">
                <h3>Try This</h3>
                <p>Sit quietly. Feel your body as one shape (○). Notice the space of awareness in which thoughts, feelings, and sensations arise (Φ). Sense the quiet center that's aware of all of this (•). Then, instead of focusing on any one, soften your attention to hold all three at once.</p>
                <p>The seamless unity you glimpse there—that's <strong>⊙</strong>. That's the whole you.</p>
                <p>You are a whole with parts, and a part of larger wholes. You have a center and a boundary and a field, and they are not at war—they are the way your existence is braided together.</p>
                <p class="closing-thought"><strong>You are not on your way to being ⊙. You are ⊙, right now, reading these words.</strong></p>
                <p>The rest of the journey is simply learning to live from that wholeness on purpose.</p>
            </div>

            <div class="panel-links">
                <span>Explore:</span>
                <a href="#" data-zone="body">○ Body</a>
                <a href="#" data-zone="mind">Φ Mind</a>
                <a href="#" data-zone="soul">• Soul</a>
            </div>
        </div>
    </div>

    <script src="js/circumpunct.js"></script>
</body>
</html><|MERGE_RESOLUTION|>--- conflicted
+++ resolved
@@ -27,11 +27,7 @@
 
             <!-- Center Column: Circumpunct -->
             <div class="center-panel">
-<<<<<<< HEAD
                 <p class="tagline">⊙ The Circumpunct symbolizes the same pattern that exists in EVERYTHING. Center, boundary, and the connecting field between. Click the symbol to explore.</p>
-=======
-                <p class="tagline">⊙ The Circumpunct symbolizes the same pattern that exists in EVERYTHING!!! Center, boundary, and the connecting field between. Click the symbol to explore!</p>
->>>>>>> b51d4401
 
         <!-- The Big Interactive Circumpunct -->
         <div class="circumpunct-container">
